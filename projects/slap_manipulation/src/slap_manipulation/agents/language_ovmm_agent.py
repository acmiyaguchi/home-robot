--- conflicted
+++ resolved
@@ -1,10 +1,5 @@
-<<<<<<< HEAD
-# %%
-from typing import Any, Dict, List, Tuple
-=======
 import logging
 from enum import Enum
->>>>>>> c9b2a1b4
 from glob import glob
 from typing import Any, Dict, List, Tuple
 
@@ -15,10 +10,6 @@
     SimpleTaskState,
 )
 from home_robot.core.interfaces import Action, DiscreteNavigationAction, Observations
-<<<<<<< HEAD
-# %%
-def get_task_plans_from_gt(index, datafile='../../../datasets/BringXFromYSurfaceToHuman.json', root='../datasets/'):
-=======
 
 
 class GeneralTaskState(Enum):
@@ -32,7 +23,6 @@
 def get_task_plans_from_gt(
     index, datafile="./datasets/BringXFromYSurfaceToHuman.json", root="./datasets/"
 ):
->>>>>>> c9b2a1b4
     """Reads the dataset files and return a list of task plans"""
     if datafile == "all":
         files = glob(root + "*.json")
@@ -52,20 +42,11 @@
 def get_codelist(steps_list):
     codelist = []
     for step in steps_list:
-<<<<<<< HEAD
         if step['verb'] =='goto':
             pass
         codelist += [f"self.{step['verb']}('{step['noun']}', speed={step['adverb']}, obs=obs)"]
     return codelist
 # %%    
-=======
-        codelist += [
-            f"self.{step['verb']}('{step['noun']}', motion_profile={step['adverb']}, obs=obs)"
-        ]
-    return codelist
-
-
->>>>>>> c9b2a1b4
 class LangAgent(PickAndPlaceAgent):
     def __init__(self, cfg, debug=True, **kwargs):
         super().__init__(cfg, **kwargs)
