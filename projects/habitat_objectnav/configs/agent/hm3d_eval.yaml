--- conflicted
+++ resolved
@@ -23,11 +23,7 @@
   max_steps: 500          # maximum number of steps before stopping an episode
   panorama_start: 1       # 1: turn around 360 degrees when starting an episode, 0: don't
   exploration_strategy: seen_frontier  # exploration strategy ("seen_frontier", "been_close_to_frontier")
-<<<<<<< HEAD
-  radius: 0.17            # robot radius (in meters)
-=======
   radius: 0.05            # robot radius (in meters)
->>>>>>> 5e9fdc7b
 
   SEMANTIC_MAP:
     semantic_categories: coco_indoor # map semantic channel categories ("coco_indoor", "longtail_indoor", "mukul_indoor")
@@ -44,14 +40,10 @@
     been_close_to_radius: 200  # radius (in centimeters) of been close to region
     must_explore_close: False
     min_obs_height_cm: 10    # minimum height (in centimeters) of obstacle to be considered as obstacle
-<<<<<<< HEAD
-
-=======
     # erosion and filtering to reduce the number of spurious artifacts
     dilate_obstacles: False
     dilate_size: 3
     dilate_iter: 1
->>>>>>> 5e9fdc7b
 
 
   PLANNER:
@@ -64,11 +56,7 @@
     map_update_frequency: 1             # compute fmm distance map every n steps 
     step_size: 5                    # maximum distance of the short-term goal selected by the planner
     discrete_actions: True         # discrete motion planner output space or not
-<<<<<<< HEAD
-
-=======
     verbose: False
->>>>>>> 5e9fdc7b
 
 EVAL_VECTORIZED:
   simulator_gpu_ids: [1, 2, 3, 4, 5, 6, 7] # IDs of GPUs to use for vectorized environments
