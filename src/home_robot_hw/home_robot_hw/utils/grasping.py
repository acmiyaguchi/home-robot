import timeit
from typing import Optional, Tuple

import numpy as np
import rospy
from geometry_msgs.msg import TransformStamped

import home_robot.utils.visualization as viz
from home_robot.motion.stretch import (
    STRETCH_NAVIGATION_Q,
    STRETCH_PREGRASP_Q,
    HelloStretchIdx,
    HelloStretchKinematics,
)
from home_robot.utils.pose import to_pos_quat
from home_robot_hw.ros.grasp_helper import GraspClient as RosGraspClient
from home_robot_hw.ros.utils import matrix_to_pose_msg, ros_pose_to_transform

STRETCH_GRIPPER_LENGTH = 0.2


class GraspPlanner(object):
    """Simple grasp planner which integrates with a ROS service runnning e.g. contactgraspnet.
    Will choose and execute a grasp based on distance from base."""

    def __init__(
        self,
        robot_client,
        env,
        visualize_planner=False,
        debug_point_cloud=False,
        verbose=True,
    ):
        self.robot_client = robot_client
        self.env = env
        self.robot_model = HelloStretchKinematics(visualize=visualize_planner)
        self.grasp_client = RosGraspClient()
        self.verbose = verbose

        # Add this flag to make sure that the point clouds are coming in correctly - will visualize what the points look like relative to a base coordinate frame with z = up, x = forward
        self.debug_point_cloud = debug_point_cloud

    def go_to_manip_mode(self):
        """Move the arm and head into manip mode."""
        """
        home_q = STRETCH_PREGRASP_Q
        home_q = self.robot_model.update_look_at_ee(home_q)
        self.robot_client.goto(home_q, move_base=False, wait=True)
        """
        self.robot_client.switch_to_manipulation_mode()
        self.robot_client.head.look_at_ee(blocking=False)
        self.robot_client.manip.goto_joint_positions(
            self.robot_client.manip._extract_joint_pos(STRETCH_PREGRASP_Q)
        )
        self.robot_client.switch_to_navigation_mode()

    def go_to_nav_mode(self):
        """Move the arm and head into nav mode."""
        """
        home_q = STRETCH_NAVIGATION_Q
        # TODO - should be looking down to make sure we can see the objects
        home_q = self.robot_model.update_look_front(home_q.copy())
        # NOTE: for now we have to do this though - until bugs are fixed in semantic map
        # home_q = self.robot_model.update_look_ahead(home_q.copy())
        self.robot_client.goto(home_q, move_base=False, wait=True)
        """
        self.robot_client.switch_to_manipulation_mode()
        self.robot_client.head.look_front(blocking=False)
        self.robot_client.manip.goto_joint_positions(
            self.robot_client.manip._extract_joint_pos(STRETCH_NAVIGATION_Q)
        )
        self.robot_client.switch_to_navigation_mode()

    def try_grasping(
        self, visualize: bool = False, dry_run: bool = False, max_tries: int = 10
    ):
        """Detect grasps and try to pick up an object in front of the robot.
        Visualize - will show debug point clouds
        Dry run - does not actually move, just computes everything"""
        """
        home_q = STRETCH_PREGRASP_Q
        home_q = self.robot_model.update_look_front(home_q.copy())
        home_q = self.robot_model.update_gripper(home_q, open=True)
        self.robot_client.goto(home_q, move_base=False, wait=True)
        home_q = self.robot_model.update_look_at_ee(home_q)
        """
        if not self.robot_client.in_manipulation_mode():
            self.robot_client.switch_to_manipulation_mode()
        self.robot_client.head.look_at_ee(blocking=False)
        self.robot_client.manip.open_gripper()
        visualize = True

        min_grasp_score = 0.0
        min_obj_pts = 100
        for attempt in range(max_tries):
            self.robot_client.head.look_at_ee(blocking=False)
            self.robot_client.manip.goto_joint_positions(
                self.robot_client.manip._extract_joint_pos(STRETCH_PREGRASP_Q)
            )
            rospy.sleep(1.0)

            # Get the observations - we need depth and xyz point clouds
            t0 = timeit.default_timer()
            obs = self.env.get_observation()
            rgb, depth, xyz = obs.rgb, obs.depth, obs.xyz

            # TODO: verify this is correct
            # In world coordinates
            # camera_pose_world = self.robot_client.head.get_pose()
            # camera_pose = camera_pose_world
            # In base coordinates
            camera_pose_base = self.robot_client.head.get_pose_in_base_coords()
            camera_pose = camera_pose_base

            # TODO: remove debug code
            if self.debug_point_cloud:
                import trimesh

                from home_robot.utils.point_cloud import show_point_cloud

                show_point_cloud(xyz, rgb / 255.0, orig=np.zeros(3))
                xyz2 = trimesh.transform_points(xyz.reshape(-1, 3), camera_pose)
                show_point_cloud(xyz2, rgb / 255.0, orig=np.zeros(3))
                camera_pose_world = self.robot_client.head.get_pose()
                xyz3 = trimesh.transform_points(xyz.reshape(-1, 3), camera_pose_world)
                show_point_cloud(xyz3, rgb / 255.0, orig=np.zeros(3))
                breakpoint()

            if self.verbose:
                print(
                    "Getting images + cam pose took",
                    timeit.default_timer() - t0,
                    "seconds",
                )

            object_mask = obs.task_observations["goal_mask"]

            if visualize:
                viz.show_image_with_mask(rgb, object_mask)

            num_object_pts = np.sum(object_mask)
            print("found this many object points:", num_object_pts)
            if num_object_pts < min_obj_pts:
                continue

            mask_valid = (
                depth > self.robot_client._ros_client.dpt_cam.near_val
            )  # remove bad points
            mask_scene = mask_valid  # initial mask has to be good
            mask_scene = mask_scene.reshape(-1)

            predicted_grasps, in_base_frame = self.grasp_client.request(
                xyz,
                rgb,
                object_mask,
                frame=self.robot_client._ros_client.rgb_cam.get_frame(),
                camera_pose=camera_pose,
            )
            if 0 not in predicted_grasps:
                print("no predicted grasps")
                continue
            predicted_grasps, scores = predicted_grasps[0]
            print("got this many grasps:", len(predicted_grasps))

            grasps = []
            for i, (score, grasp) in sorted(
                enumerate(zip(scores, predicted_grasps)), key=lambda x: x[0]
            ):
                pose = grasp
<<<<<<< HEAD
                #pose = camera_pose @ pose
=======
                if not in_base_frame:
                    pose = camera_pose @ pose
>>>>>>> ae33d40f
                if score < min_grasp_score:
                    continue

                # Get angles in world frame
                theta_x, theta_y = divergence_from_vertical_grasp(pose)
                theta = max(theta_x, theta_y)
                print(i, "score =", score, theta, "xy =", theta_x, theta_y)
                self._send_predicted_grasp_to_tf(pose)
                # Reject grasps that arent top down for now
                if theta > 0.3:
                    continue
                grasps.append(pose)

            print("After filtering: # grasps =", len(grasps))

            # Poses from the grasp server are pinch points
            # retract by gripper length to get gripper pose
            grasp_offset = np.eye(4)
<<<<<<< HEAD
            #grasp_offset[2, 3] = -0.10 # graspnet
            grasp_offset[2, 3] = -0.2 # hardcode grasps
=======
            grasp_offset[2, 3] = -STRETCH_GRIPPER_LENGTH

>>>>>>> ae33d40f
            for i, grasp in enumerate(grasps):
                grasps[i] = grasp @ grasp_offset

            for grasp in grasps:
                print("Executing grasp:")
                print(grasp)
                theta_x, theta_y = divergence_from_vertical_grasp(grasp)
                print(" - with theta x/y from vertical =", theta_x, theta_y)
                if not dry_run:
                    grasp_completed = self.try_executing_grasp(grasp)
                else:
                    grasp_completed = False
                if grasp_completed:
                    break
            break

        self.robot_client.switch_to_navigation_mode()

    def plan_to_grasp(self, grasp: np.ndarray) -> Optional[np.ndarray]:
        """Create offsets for the full trajectory plan to get to the object.
        Then return that plan."""
        grasp_pos, grasp_quat = to_pos_quat(grasp)
        self.robot_client.switch_to_manipulation_mode()
        self.robot_client.manip.open_gripper()

        # Get pregrasp pose: current pose + maxed out lift
        pos_pre, quat_pre = self.robot_client.manip.get_ee_pose()
        joint_pos_pre = self.robot_client.manip.get_joint_positions()
        # Save initial waypoint to return to
        initial_pt = ("initial", joint_pos_pre, False)

        # Create a pregrasp point at the top of the robot's arc
        pregrasp_cfg = joint_pos_pre.copy()
        pregrasp_cfg[1] = 0.95
        pregrasp = ("pregrasp", pregrasp_cfg, False)

        # Try grasp first - find an IK solution for this
        grasp_cfg = self.robot_client.manip.solve_ik(grasp_pos, grasp_quat)
        if grasp_cfg is not None:
            grasp_pt = (
                "grasp",
                self.robot_client.manip._extract_joint_pos(grasp_cfg),
                True,
            )
        else:
            print("-> could not solve for grasp")
            return None

        # Standoff is 8cm over the grasp for now
        standoff_pos = grasp_pos + np.array([0.0, 0.0, 0.08])
        standoff_cfg = self.robot_client.manip.solve_ik(
            standoff_pos,
            grasp_quat,  # initial_cfg=grasp_cfg
        )
        if standoff_cfg is not None:
            standoff = (
                "standoff",
                self.robot_client.manip._extract_joint_pos(standoff_cfg),
                False,
            )
        else:
            print("-> could not solve for standoff")
            return None
        back_cfg = self.robot_client.manip._extract_joint_pos(standoff_cfg)
        back_cfg[2] = 0.01
        back = ("back", back_cfg, False)

        return [pregrasp, back, standoff, grasp_pt, standoff, back, initial_pt]

    def _send_predicted_grasp_to_tf(self, grasp):
        """Helper function for visualizing the predicted grasps."""
        # Convert grasp pose to pos/quaternion
        # Visualize the grasp in RViz
        t = TransformStamped()
        t.header.stamp = rospy.Time.now()
        t.child_frame_id = "predicted_grasp"
        t.header.frame_id = "base_link"
        t.transform = ros_pose_to_transform(matrix_to_pose_msg(grasp))
        self.grasp_client.broadcaster.sendTransform(t)

    def try_executing_grasp(
        self, grasp: np.ndarray, wait_for_input: bool = False
    ) -> bool:
        self._send_predicted_grasp_to_tf(grasp)

        trajectory = self.plan_to_grasp(grasp)

        if trajectory is None:
            print("Planning failed")
            return False

        for i, (name, waypoint, should_grasp) in enumerate(trajectory):
            self.robot_client.manip.goto_joint_positions(waypoint)
            if should_grasp:
                self.robot_client.manip.close_gripper()
            if wait_for_input:
                input(f"{i+1}) went to {name}")
            else:
                print(f"{i+1}) went to {name}")
        print("!!! GRASP SUCCESS !!!")
        return True


def divergence_from_vertical_grasp(grasp: np.ndarray) -> Tuple[float, float]:
    """Grasp should be a matrix in SE(3). Compute if its roughly vertical. Returns angles from vertical."""
    dirn = grasp[:3, 2]
    theta_x = np.abs(np.arctan(dirn[0] / dirn[2]))
    theta_y = np.abs(np.arctan(dirn[1] / dirn[2]))
    return theta_x, theta_y<|MERGE_RESOLUTION|>--- conflicted
+++ resolved
@@ -167,12 +167,8 @@
                 enumerate(zip(scores, predicted_grasps)), key=lambda x: x[0]
             ):
                 pose = grasp
-<<<<<<< HEAD
-                #pose = camera_pose @ pose
-=======
                 if not in_base_frame:
                     pose = camera_pose @ pose
->>>>>>> ae33d40f
                 if score < min_grasp_score:
                     continue
 
@@ -191,13 +187,8 @@
             # Poses from the grasp server are pinch points
             # retract by gripper length to get gripper pose
             grasp_offset = np.eye(4)
-<<<<<<< HEAD
-            #grasp_offset[2, 3] = -0.10 # graspnet
-            grasp_offset[2, 3] = -0.2 # hardcode grasps
-=======
             grasp_offset[2, 3] = -STRETCH_GRIPPER_LENGTH
 
->>>>>>> ae33d40f
             for i, grasp in enumerate(grasps):
                 grasps[i] = grasp @ grasp_offset
 
