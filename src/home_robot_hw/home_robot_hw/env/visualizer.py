# Copyright (c) Meta Platforms, Inc. and affiliates.
#
# This source code is licensed under the MIT license found in the
# LICENSE file in the root directory of this source tree.
import os
import shutil
from typing import Optional

import cv2
import numpy as np
import skimage.morphology
from PIL import Image

import home_robot.utils.pose as pu
import home_robot.utils.visualization as vu

map_color_palette = [
    int(x * 255.0)
    for x in [
        1.0,
        1.0,
        1.0,  # empty space
        0.6,
        0.6,
        0.6,  # obstacles
        0.95,
        0.95,
        0.95,  # explored area
        0.96,
        0.36,
        0.26,  # visited area
        0.12,
        0.46,
        0.70,  # closest goal
        0.63,
        0.78,
        0.95,  # rest of goal
        1.0,
        0.0,
        0.0,  # category index 0
        0.0,
        1.0,
        0.0,  # category index 1
        0.0,
        0.0,
        1.0,  # category index 2
        0.0,
        1.0,
        1.0,  # category index 3
    ]
]


class PI:
    EMPTY_SPACE = 0
    OBSTACLES = 1
    EXPLORED = 2
    VISITED = 3
    CLOSEST_GOAL = 4
    REST_OF_GOAL = 5
    BEEN_CLOSE = 6
    SEM_START = 7


class Visualizer:
    """
    This class is intended to visualize a single object goal navigation task.
    """

    def __init__(self, config):
        self.show_images = config.VISUALIZE
        self.print_images = config.PRINT_IMAGES
        self.default_vis_dir = f"{config.DUMP_LOCATION}/images/{config.EXP_NAME}"
        os.makedirs(self.default_vis_dir, exist_ok=True)

        self.num_sem_categories = config.AGENT.SEMANTIC_MAP.num_sem_categories
        self.map_resolution = config.AGENT.SEMANTIC_MAP.map_resolution
        map_size_cm = config.AGENT.SEMANTIC_MAP.map_size_cm
        self.map_shape = (
            map_size_cm // self.map_resolution,
            map_size_cm // self.map_resolution,
        )

        self.vis_dir = None
        self.image_vis = None
        self.visited_map_vis = None
        self.last_xy = None

    def reset(self):
        self.vis_dir = self.default_vis_dir
        self.image_vis = None
        self.visited_map_vis = np.zeros(self.map_shape)
        self.last_xy = None

    def set_vis_dir(self, scene_id: str, episode_id: str):
        self.print_images = True
        self.vis_dir = os.path.join(self.default_vis_dir, f"{scene_id}_{episode_id}")
        shutil.rmtree(self.vis_dir, ignore_errors=True)
        os.makedirs(self.vis_dir, exist_ok=True)

    def disable_print_images(self):
        self.print_images = False

    def visualize(
        self,
        semantic_frame: np.ndarray,
        goal_name: str,
        timestep: int,
        found_goal: bool = None,
        obstacle_map: Optional[np.ndarray] = None,
        goal_map: Optional[np.ndarray] = None,
        frontier_map: Optional[np.ndarray] = None,
        closest_goal_map: Optional[np.ndarray] = None,
        sensor_pose: Optional[np.ndarray] = None,
        explored_map: Optional[np.ndarray] = None,
        semantic_map: Optional[np.ndarray] = None,
        visualize_goal: bool = True,
        been_close_map: Optional[np.ndarray] = None,
        third_person_image: Optional[np.ndarray] = None,
        short_term_goal: Optional[np.ndarray] = None,
<<<<<<< HEAD
=======
        dilated_obstacle_map: Optional[np.ndarray] = None,
        short_term_goal_map: Optional[np.ndarray] = None,
>>>>>>> 6d8ab57a
    ):
        """Visualize frame input and semantic map.

        Args:
            obstacle_map: (M, M) binary local obstacle map prediction
            goal_map: (M, M) binary array denoting goal location
            closest_goal_map: (M, M) binary array denoting closest goal
             location in the goal map in geodesic distance
            sensor_pose: (7,) array denoting global pose (x, y, o)
             and local map boundaries planning window (gy1, gy2, gx1, gy2)
            found_goal: whether we found the object goal category
            explored_map: (M, M) binary local explored map prediction
            semantic_map: (M, M) local semantic map predictions
            semantic_frame: semantic frame visualization
            goal_name: semantic goal category
            timestep: time step within the episode
            visualize_goal: if True, visualize goal
        """
        if self.image_vis is None:
            self.image_vis = self._init_vis_image(goal_name)

        # TODO: check that other maps are not None as well
        if obstacle_map is not None:
            curr_x, curr_y, curr_o, gy1, gy2, gx1, gx2 = sensor_pose
            gy1, gy2, gx1, gx2 = int(gy1), int(gy2), int(gx1), int(gx2)

            # Update visited map with last visited area
            if self.last_xy is not None:
                last_x, last_y = self.last_xy
                last_pose = [
                    int(last_y * 100.0 / self.map_resolution - gy1),
                    int(last_x * 100.0 / self.map_resolution - gx1),
                ]
                last_pose = pu.threshold_poses(last_pose, obstacle_map.shape)
                curr_pose = [
                    int(curr_y * 100.0 / self.map_resolution - gy1),
                    int(curr_x * 100.0 / self.map_resolution - gx1),
                ]
                curr_pose = pu.threshold_poses(curr_pose, obstacle_map.shape)
                self.visited_map_vis[gy1:gy2, gx1:gx2] = vu.draw_line(
                    last_pose, curr_pose, self.visited_map_vis[gy1:gy2, gx1:gx2]
                )
            self.last_xy = (curr_x, curr_y)

            semantic_map += PI.SEM_START

            # Obstacles, explored, and visited areas
            no_category_mask = (
                semantic_map == PI.SEM_START + self.num_sem_categories - 1
            )  # Assumes the last category is "other"
            obstacle_mask = np.rint(obstacle_map) == 1
            explored_mask = np.rint(explored_map) == 1
            visited_mask = self.visited_map_vis[gy1:gy2, gx1:gx2] == 1
            semantic_map[no_category_mask] = PI.EMPTY_SPACE
            semantic_map[np.logical_and(no_category_mask, explored_mask)] = PI.EXPLORED
            semantic_map[np.logical_and(no_category_mask, obstacle_mask)] = PI.OBSTACLES
            semantic_map[visited_mask] = PI.VISITED

            # Goal
            if visualize_goal:
                selem = skimage.morphology.disk(4)
                goal_mat = (
                    1 - skimage.morphology.binary_dilation(goal_map, selem)
                ) != 1
                goal_mask = goal_mat == 1
                semantic_map[goal_mask] = PI.REST_OF_GOAL
                if closest_goal_map is not None:
                    closest_goal_mat = (
                        1 - skimage.morphology.binary_dilation(closest_goal_map, selem)
                    ) != 1
                    closest_goal_mask = closest_goal_mat == 1
                    semantic_map[closest_goal_mask] = PI.CLOSEST_GOAL

            # Semantic categories
            semantic_map_vis = Image.new(
                "P", (semantic_map.shape[1], semantic_map.shape[0])
            )
            semantic_map_vis.putpalette(map_color_palette)
            semantic_map_vis.putdata(semantic_map.flatten().astype(np.uint8))
            semantic_map_vis = semantic_map_vis.convert("RGB")
            semantic_map_vis = np.flipud(semantic_map_vis)
            semantic_map_vis = semantic_map_vis[:, :, [2, 1, 0]]
            semantic_map_vis = cv2.resize(
                semantic_map_vis, (480, 480), interpolation=cv2.INTER_NEAREST
            )
            self.image_vis[50:530, 390:870] = semantic_map_vis

            # Agent arrow
            pos = (
                (curr_x * 100.0 / self.map_resolution - gx1)
                * 480
                / obstacle_map.shape[0],
                (obstacle_map.shape[1] - curr_y * 100.0 / self.map_resolution + gy1)
                * 480
                / obstacle_map.shape[1],
                np.deg2rad(-curr_o),
            )
            agent_arrow = vu.get_contour_points(pos, origin=(670, 50))
            color = map_color_palette[9:12][::-1]
            cv2.drawContours(self.image_vis, [agent_arrow], 0, color, -1)

        # First-person semantic frame
        self.image_vis[50:530, 15:375] = cv2.resize(semantic_frame, (360, 480))

        if self.show_images:
            cv2.imshow("Visualization", self.image_vis)
            cv2.waitKey(1)

        if self.print_images:
            cv2.imwrite(
                os.path.join(self.vis_dir, "snapshot_{:03d}.png".format(timestep)),
                self.image_vis,
            )

    def _init_vis_image(self, goal_name: str):
        # vis_image = np.ones((655, 1165, 3)).astype(np.uint8) * 255
        vis_image = np.ones((655, 885, 3)).astype(np.uint8) * 255
        font = cv2.FONT_HERSHEY_SIMPLEX
        fontScale = 0.8
        color = (20, 20, 20)  # BGR
        thickness = 2

        text = "Observations (Goal: {})".format(goal_name)
        textsize = cv2.getTextSize(text, font, fontScale, thickness)[0]
        textX = (360 - textsize[0]) // 2 + 15
        textY = (50 + textsize[1]) // 2
        vis_image = cv2.putText(
            vis_image,
            text,
            (textX, textY),
            font,
            fontScale,
            color,
            thickness,
            cv2.LINE_AA,
        )

        text = "Predicted Semantic Map"
        textsize = cv2.getTextSize(text, font, fontScale, thickness)[0]
        textX = 360 + (480 - textsize[0]) // 2 + 30
        textY = (50 + textsize[1]) // 2
        vis_image = cv2.putText(
            vis_image,
            text,
            (textX, textY),
            font,
            fontScale,
            color,
            thickness,
            cv2.LINE_AA,
        )

        # Draw outlines
        color = [100, 100, 100]
        vis_image[49, 15:375] = color
        vis_image[49, 390:870] = color
        vis_image[50:530, 14] = color
        vis_image[50:530, 375] = color
        vis_image[50:530, 389] = color
        vis_image[50:530, 870] = color
        vis_image[530, 15:375] = color
        vis_image[530, 390:870] = color

        # Draw legend
        # lx, ly, _ = self.legend.shape
        # vis_image[537 : 537 + lx, 155 : 155 + ly, :] = self.legend

        return vis_image


class ExplorationVisualizer:
    """
    This class is intended to visualize an exploration task.
    """

    def __init__(self, config):
        self.show_images = config.VISUALIZE
        self.print_images = config.PRINT_IMAGES
        self.default_vis_dir = f"{config.DUMP_LOCATION}/images/{config.EXP_NAME}"
        os.makedirs(self.default_vis_dir, exist_ok=True)

        self.map_resolution = config.AGENT.SEMANTIC_MAP.map_resolution
        map_size_cm = config.AGENT.SEMANTIC_MAP.map_size_cm
        self.map_shape = (
            map_size_cm // self.map_resolution,
            map_size_cm // self.map_resolution,
        )

        self.vis_dir = None
        self.image_vis = None
        self.visited_map_vis = None
        self.last_xy = None

    def reset(self):
        self.vis_dir = self.default_vis_dir
        self.image_vis = None
        self.visited_map_vis = np.zeros(self.map_shape)
        self.last_xy = None

    def set_vis_dir(self, scene_id: str, episode_id: str):
        self.print_images = True
        self.vis_dir = os.path.join(self.default_vis_dir, f"{scene_id}_{episode_id}")
        shutil.rmtree(self.vis_dir, ignore_errors=True)
        os.makedirs(self.vis_dir, exist_ok=True)

    def disable_print_images(self):
        self.print_images = False

    def visualize(
        self,
        obstacle_map: np.ndarray,
        goal_map: np.ndarray,
        frontier_map: np.ndarray,
        closest_goal_map: Optional[np.ndarray],
        sensor_pose: np.ndarray,
        found_goal: bool,
        explored_map: np.ndarray,
        image_frame: np.ndarray,
        timestep: int,
        visualize_goal: bool = True,
        been_close_map: Optional[np.ndarray] = None,
        third_person_image: Optional[np.ndarray] = None,
        short_term_goal: Optional[np.ndarray] = None,
    ):
        """Visualize frame input and geometric map.

        Args:
            obstacle_map: (M, M) binary local obstacle map prediction
            goal_map: (M, M) binary array denoting goal location
            closest_goal_map: (M, M) binary array denoting closest goal
             location in the goal map in geodesic distance
            sensor_pose: (7,) array denoting global pose (x, y, o)
             and local map boundaries planning window (gy1, gy2, gx1, gy2)
            explored_map: (M, M) binary local explored map prediction
            image_frame: image frame visualization
            timestep: time step within the episode
            visualize_goal: if True, visualize goal
        """
        if self.image_vis is None:
            self.image_vis = self._init_vis_image("Exploration")

        curr_x, curr_y, curr_o, gy1, gy2, gx1, gx2 = sensor_pose
        gy1, gy2, gx1, gx2 = int(gy1), int(gy2), int(gx1), int(gx2)

        # Update visited map with last visited area
        if self.last_xy is not None:
            last_x, last_y = self.last_xy
            last_pose = [
                int(last_y * 100.0 / self.map_resolution - gy1),
                int(last_x * 100.0 / self.map_resolution - gx1),
            ]
            last_pose = pu.threshold_poses(last_pose, obstacle_map.shape)
            curr_pose = [
                int(curr_y * 100.0 / self.map_resolution - gy1),
                int(curr_x * 100.0 / self.map_resolution - gx1),
            ]
            curr_pose = pu.threshold_poses(curr_pose, obstacle_map.shape)
            self.visited_map_vis[gy1:gy2, gx1:gx2] = vu.draw_line(
                last_pose, curr_pose, self.visited_map_vis[gy1:gy2, gx1:gx2]
            )
        self.last_xy = (curr_x, curr_y)

        # Obstacles, explored, and visited areas
        geometric_map = np.zeros_like(obstacle_map)
        obstacle_mask = np.rint(obstacle_map) == 1
        explored_mask = np.rint(explored_map) == 1
        visited_mask = self.visited_map_vis[gy1:gy2, gx1:gx2] == 1
        geometric_map[:, :] = PI.EMPTY_SPACE
        geometric_map[explored_mask] = PI.EXPLORED
        geometric_map[obstacle_mask] = PI.OBSTACLES
        geometric_map[visited_mask] = PI.VISITED

        # Goal
        if visualize_goal:
            selem = skimage.morphology.disk(4)
            goal_mat = (1 - skimage.morphology.binary_dilation(goal_map, selem)) != 1
            goal_mask = goal_mat == 1
            geometric_map[goal_mask] = PI.REST_OF_GOAL
            if closest_goal_map is not None:
                closest_goal_mat = (
                    1 - skimage.morphology.binary_dilation(closest_goal_map, selem)
                ) != 1
                closest_goal_mask = closest_goal_mat == 1
                geometric_map[closest_goal_mask] = PI.CLOSEST_GOAL

        geometric_map_vis = Image.new(
            "P", (geometric_map.shape[1], geometric_map.shape[0])
        )
        geometric_map_vis.putpalette(map_color_palette)
        geometric_map_vis.putdata(geometric_map.flatten().astype(np.uint8))
        geometric_map_vis = geometric_map_vis.convert("RGB")
        geometric_map_vis = np.flipud(geometric_map_vis)
        geometric_map_vis = geometric_map_vis[:, :, [2, 1, 0]]
        geometric_map_vis = cv2.resize(
            geometric_map_vis, (480, 480), interpolation=cv2.INTER_NEAREST
        )
        self.image_vis[50:530, 670:1150] = geometric_map_vis

        # First-person frame
        self.image_vis[50:530, 15:655] = cv2.resize(image_frame, (640, 480))

        # Agent arrow
        pos = (
            (curr_x * 100.0 / self.map_resolution - gx1) * 480 / obstacle_map.shape[0],
            (obstacle_map.shape[1] - curr_y * 100.0 / self.map_resolution + gy1)
            * 480
            / obstacle_map.shape[1],
            np.deg2rad(-curr_o),
        )
        # agent_arrow = vu.get_contour_points(pos, origin=(670, 50))
        color = map_color_palette[9:12][::-1]
        # cv2.drawContours(self.image_vis, [agent_arrow], 0, color, -1)
        cv2.circle(self.image_vis, (int(pos[0] + 670), int(pos[1] + 50)), 3, color, -1)

        if self.show_images:
            cv2.imshow("Visualization", self.image_vis)
            cv2.waitKey(1)

        if self.print_images:
            cv2.imwrite(
                os.path.join(self.vis_dir, "snapshot_{:03d}.png".format(timestep)),
                self.image_vis,
            )

    def _init_vis_image(self, goal_name: str):
        vis_image = np.ones((655, 1165, 3)).astype(np.uint8) * 255
        font = cv2.FONT_HERSHEY_SIMPLEX
        fontScale = 1
        color = (20, 20, 20)  # BGR
        thickness = 2

        text = "Observations (Goal: {})".format(goal_name)
        textsize = cv2.getTextSize(text, font, fontScale, thickness)[0]
        textX = (640 - textsize[0]) // 2 + 15
        textY = (50 + textsize[1]) // 2
        vis_image = cv2.putText(
            vis_image,
            text,
            (textX, textY),
            font,
            fontScale,
            color,
            thickness,
            cv2.LINE_AA,
        )

        text = "Predicted Geometric Map"
        textsize = cv2.getTextSize(text, font, fontScale, thickness)[0]
        textX = 640 + (480 - textsize[0]) // 2 + 30
        textY = (50 + textsize[1]) // 2
        vis_image = cv2.putText(
            vis_image,
            text,
            (textX, textY),
            font,
            fontScale,
            color,
            thickness,
            cv2.LINE_AA,
        )

        # Draw outlines
        color = [100, 100, 100]
        vis_image[49, 15:655] = color
        vis_image[49, 670:1150] = color
        vis_image[50:530, 14] = color
        vis_image[50:530, 655] = color
        vis_image[50:530, 669] = color
        vis_image[50:530, 1150] = color
        vis_image[530, 15:655] = color
        vis_image[530, 670:1150] = color

        # Draw legend
        # lx, ly, _ = self.legend.shape
        # vis_image[537 : 537 + lx, 155 : 155 + ly, :] = self.legend

        return vis_image<|MERGE_RESOLUTION|>--- conflicted
+++ resolved
@@ -118,11 +118,8 @@
         been_close_map: Optional[np.ndarray] = None,
         third_person_image: Optional[np.ndarray] = None,
         short_term_goal: Optional[np.ndarray] = None,
-<<<<<<< HEAD
-=======
         dilated_obstacle_map: Optional[np.ndarray] = None,
         short_term_goal_map: Optional[np.ndarray] = None,
->>>>>>> 6d8ab57a
     ):
         """Visualize frame input and semantic map.
 
