--- conflicted
+++ resolved
@@ -209,13 +209,8 @@
                 self._switch_to_nav_mode()
                 continuous_action = None
             elif action == DiscreteNavigationAction.POST_NAV_MODE:
-<<<<<<< HEAD
                 self.robot.manip.goto_joint_positions(
                     self.robot.manip._extract_joint_pos(STRETCH_POSTNAV_Q)
-=======
-                self.robot_client.manip.goto_joint_positions(
-                    self.robot_client.manip._extract_joint_pos(STRETCH_POSTNAV_Q)
->>>>>>> 0a03b059
                 )
                 continuous_action = None
             elif action == DiscreteNavigationAction.PICK_OBJECT:
