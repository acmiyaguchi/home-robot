--- conflicted
+++ resolved
@@ -30,7 +30,6 @@
 from home_robot_hw.utils.config import load_config
 from home_robot_hw.utils.grasping import GraspPlanner
 
-<<<<<<< HEAD
 RECEP_START_IDX = 2
 REAL_WORLD_CATEGORIES = [
     "other",
@@ -121,10 +120,7 @@
     "other",
 ]  # TODO: Remove hardcoded indices in the visualizer so we can add more objects
 
-
-=======
 RECEP_START_IDX = 4
->>>>>>> 65449c3e
 DETIC = "detic"
 
 
