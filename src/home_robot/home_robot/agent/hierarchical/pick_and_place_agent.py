--- conflicted
+++ resolved
@@ -25,16 +25,10 @@
 
     # For debugging
     # Force the robot to jump right to an attempt to pick objects
-<<<<<<< HEAD
-    skip_find_object = True
-
-    def __init__(self, config, device_id: int = 0):
-=======
 
     def __init__(
         self, config, device_id: int = 0, skip_find_object=False, skip_place=False
     ):
->>>>>>> 2c4a4781
         """Create the component object nav agent"""
 
         # Flags used for skipping through state machine when debugging
@@ -94,12 +88,8 @@
             return DiscreteNavigationAction.MANIPULATION_MODE, action_info
         if self.state == SimpleTaskState.PICK_OBJECT:
             # Try to grab the object
-<<<<<<< HEAD
-            # self.state = SimpleTaskState.ORIENT_NAV
-=======
             if not self.skip_place:
                 self.state = SimpleTaskState.ORIENT_NAV
->>>>>>> 2c4a4781
             return DiscreteNavigationAction.PICK_OBJECT, action_info
         elif self.state == SimpleTaskState.ORIENT_NAV:
             return DiscreteNavigationAction.NAVIGATION_MODE, action_info
