# Copyright (c) Meta Platforms, Inc. and affiliates.
#
# This source code is licensed under the MIT license found in the
# LICENSE file in the root directory of this source tree.
import os
from typing import List, Optional, Tuple

import numpy as np
import pybullet as pb

import home_robot.utils.bullet as hrb
from home_robot.motion.pinocchio_ik_solver import PinocchioIKSolver, PositionIKOptimizer
from home_robot.motion.robot import Robot
from home_robot.utils.bullet import PybulletIKSolver
from home_robot.utils.pose import to_matrix

# Stretch stuff
DEFAULT_STRETCH_URDF = "assets/hab_stretch/urdf/stretch_dex_wrist_simplified.urdf"
# PLANNER_STRETCH_URDF =  'assets/hab_stretch/urdf/planner_stretch_dex_wrist_simplified.urdf'
PLANNER_STRETCH_URDF = "assets/hab_stretch/urdf/planner_calibrated.urdf"
MANIP_STRETCH_URDF = "assets/hab_stretch/urdf/planner_calibrated_manipulation_mode.urdf"

STRETCH_HOME_Q = np.array(
    [
        0,  # x
        0,  # y
        0,  # theta
        0.2,  # lift
        0.057,  # arm
        0.0,  # gripper rpy
        0.0,
        0.0,
        3.0,  # wrist,
        0.0,
        0.0,
    ]
)
STRETCH_PREGRASP_Q = np.array(
    [
        0,  # x
        0,  # y
        0,  # theta
        0.6,  # lift
        0.01,  # arm
        0.0,  # gripper rpy
        0.0,  # wrist roll
        -1.51,  # wrist pitch
        1.57,  # wrist yaw
        0.0,
        0.0,
    ]
)
STRETCH_NAVIGATION_Q = np.array(
    [
        0,  # x
        0,  # y
        0,  # theta
        0.5,  # lift
        0.01,  # arm
        0.0,  # gripper rpy
        0.0,  # wrist roll
        0.0,  # wrist pitch
        3.0,  # wrist yaw
        0.0,
        -np.pi / 4,
    ]
)
PIN_CONTROLLED_JOINTS = [
    "base_x_joint",
    "joint_lift",
    "joint_arm_l0",
    "joint_arm_l1",
    "joint_arm_l2",
    "joint_arm_l3",
    "joint_wrist_yaw",
    "joint_wrist_pitch",
    "joint_wrist_roll",
]


# This is the gripper, and the distance in the gripper frame to where the fingers will roughly meet
STRETCH_GRASP_FRAME = "link_straight_gripper"
STRETCH_CAMERA_FRAME = "camera_color_optical_frame"
STRETCH_BASE_FRAME = "base_link"

# Offsets required for "link_straight_gripper" grasp frame
STRETCH_STANDOFF_DISTANCE = 0.235
STRETCH_STANDOFF_WITH_MARGIN = 0.25
# Offset from a predicted grasp point to STRETCH_GRASP_FRAME
STRETCH_GRASP_OFFSET = np.eye(4)
STRETCH_GRASP_OFFSET[:3, 3] = np.array([0, 0, -1 * STRETCH_STANDOFF_DISTANCE])
# Offset from STRETCH_GRASP_FRAME to predicted grasp point
STRETCH_TO_GRASP = np.eye(4)
STRETCH_TO_GRASP[:3, 3] = np.array([0, 0, STRETCH_STANDOFF_DISTANCE])

# Other stretch parameters
STRETCH_GRIPPER_OPEN = 0.22
STRETCH_GRIPPER_CLOSE = -0.2
STRETCH_HEAD_CAMERA_ROTATIONS = (
    3  # number of counterclockwise rotations for the head camera
)


class HelloStretchIdx:
    BASE_X = 0
    BASE_Y = 1
    BASE_THETA = 2
    LIFT = 3
    ARM = 4
    GRIPPER = 5
    WRIST_ROLL = 6
    WRIST_PITCH = 7
    WRIST_YAW = 8
    HEAD_PAN = 9
    HEAD_TILT = 10


class HelloStretchKinematics(Robot):
    """define motion planning structure for the robot"""

    # DEFAULT_BASE_HEIGHT = 0.09
    DEFAULT_BASE_HEIGHT = 0
    GRIPPER_OPEN = 0.6
    GRIPPER_CLOSED = -0.3

    default_step = np.array(
        [
            0.1,
            0.1,
            0.2,  # x y theta
            0.025,
            0.025,  # lift and arm
            0.3,  # gripper
            0.1,
            0.1,
            0.1,  # wrist rpy
            0.2,
            0.2,  # head
        ]
    )
    default_tols = np.array(
        [
            0.1,
            0.1,
            0.01,  # x y theta
            0.001,
            0.0025,  # lift and arm
            0.01,  # gripper
            0.01,
            0.01,
            0.01,  # wrist rpy
            10.0,
            10.0,  # head - TODO handle this better
        ]
    )
    # look_at_ee = np.array([-np.pi/2, -np.pi/8])
    look_at_ee = np.array([-np.pi / 2, -np.pi / 4])
    look_front = np.array([0.0, -np.pi / 4])
    look_ahead = np.array([0.0, 0.0])

    # For inverse kinematics mode
    default_ee_link_name = "link_straight_gripper"

    default_manip_mode_controlled_joints = [
        "base_x_joint",
        "joint_lift",
        "joint_arm_l3",
        "joint_arm_l2",
        "joint_arm_l1",
        "joint_arm_l0",
        "joint_wrist_yaw",
        "joint_wrist_pitch",
        "joint_wrist_roll",
    ]
    manip_indices = [0, 3, 4, 5, 6, 7, 8, 9, 10]
    full_body_controlled_joints = [
        "base_x_joint",
        "base_y_joint",
        "base_theta_joint",
        "joint_lift",
        "joint_arm_l3",
        "joint_arm_l2",
        "joint_arm_l1",
        "joint_arm_l0",
        "joint_wrist_yaw",
        "joint_wrist_pitch",
        "joint_wrist_roll",
    ]

    def _create_ik_solvers(self, ik_type: str = "pinocchio", visualize: bool = False):
        """Create ik solvers using physics backends such as pybullet or pinocchio."""
        # You can set one of the visualize flags to true to debug IK issues
        # This is not exposed manually - only one though or it will fail
        assert ik_type in [
            "pybullet",
            "pinocchio",
            "pybullet_optimize",
            "pinocchio_optimize",
        ], f"Unknown ik type: {ik_type}"

        # You can set one of the visualize flags to true to debug IK issues
        self._manip_dof = len(self._manip_mode_controlled_joints)
        if "pybullet" in ik_type:
            ranges = np.zeros((self._manip_dof, 2))
            ranges[:, 0] = self._to_manip_format(self.range[:, 0])
            ranges[:, 1] = self._to_manip_format(self.range[:, 1])
            self.manip_ik_solver = PybulletIKSolver(
                self.manip_mode_urdf_path,
                self._ee_link_name,
                self._manip_mode_controlled_joints,
                visualize=visualize,
                joint_range=ranges,
            )
        elif "pinocchio" in ik_type:
            self.manip_ik_solver = PinocchioIKSolver(
                self.manip_mode_urdf_path,
                self._ee_link_name,
                self._manip_mode_controlled_joints,
            )

        if "optimize" in ik_type:
            self.manip_ik_solver = PositionIKOptimizer(
                ik_solver=self.manip_ik_solver,
                pos_error_tol=0.005,
                ori_error_range=np.array([0.0, 0.0, 0.2]),
            )

    def __init__(
        self,
        name: str = "robot",
        urdf_path: str = "",
        visualize: bool = False,
        root: str = ".",
        ik_type: str = "pinocchio",
        ee_link_name: Optional[str] = None,
        grasp_frame: Optional[str] = None,
        joint_tolerance: float = 0.01,
        manip_mode_controlled_joints: Optional[List[str]] = None,
    ):
        """Create the robot in bullet for things like kinematics; extract information"""

        self.joint_tol = joint_tolerance

        # urdf
        if not urdf_path:
            full_body_urdf = PLANNER_STRETCH_URDF
            manip_urdf = MANIP_STRETCH_URDF
        else:
            full_body_urdf = os.path.join(urdf_path, "planner_calibrated.urdf")
            manip_urdf = os.path.join(
                urdf_path, "planner_calibrated_manipulation_mode.urdf"
            )
        self.full_body_urdf_path = os.path.join(root, full_body_urdf)
        self.manip_mode_urdf_path = os.path.join(root, manip_urdf)
        super(HelloStretchKinematics, self).__init__(
            name, self.full_body_urdf_path, visualize
        )

        # DOF: 3 for ee roll/pitch/yaw
        #      1 for gripper
        #      1 for ee extension
        #      3 for base x/y/theta
        #      2 for head
        self.dof = 3 + 2 + 4 + 2
        self.base_height = self.DEFAULT_BASE_HEIGHT

        # ranges for joints
        self.range = np.zeros((self.dof, 2))

        # Create object reference
        self.set_pose = self.ref.set_pose
        self.set_joint_position = self.ref.set_joint_position

        self._update_joints()

        self._ik_type = ik_type
        self._ee_link_name = (
            ee_link_name if ee_link_name is not None else self.default_ee_link_name
        )
        self._grasp_frame = (
            grasp_frame if grasp_frame is not None else STRETCH_GRASP_FRAME
        )
        self._manip_mode_controlled_joints = (
            manip_mode_controlled_joints
            if manip_mode_controlled_joints is not None
            else self.default_manip_mode_controlled_joints
        )

        self._create_ik_solvers(ik_type=ik_type, visualize=visualize)

    def set_head_config(self, q):
        # WARNING: this sets all configs
        bidxs = [HelloStretchIdx.HEAD_PAN, HelloStretchIdx.HEAD_TILT]
        bidxs = [self.joint_idx[b] for b in bidxs]
        if len(q) == self.dof:
            qidxs = bidxs
        elif len(q) == 2:
            qidxs = [0, 1]
        else:
            raise RuntimeError("unsupported number of head joints")

        for idx, qidx in zip(bidxs, qidxs):
            # Idx is the urdf joint index
            # qidx is the idx in the provided query
            qq = q[qidx]
            self.ref.set_joint_position(idx, qq)

    def sample_uniform(self, q0=None, pos=None, radius=2.0):
        """Sample random configurations to seed the ik planner"""
        q = (np.random.random(self.dof) * self._rngs) + self._mins
        q[HelloStretchIdx.BASE_THETA] = np.random.random() * np.pi * 2
        # Set the gripper state
        if q0 is not None:
            q[HelloStretchIdx.GRIPPER] = q0[HelloStretchIdx.GRIPPER]
        # Set the position to sample poses
        if pos is not None:
            x, y = pos[0], pos[1]
        elif q0 is not None:
            x = q0[HelloStretchIdx.BASE_X]
            y = q0[HelloStretchIdx.BASE_Y]
        else:
            x, y = None, None
        # Randomly sample
        if x is not None:
            theta = np.random.random() * 2 * np.pi
            dx = radius * np.cos(theta)
            dy = radius * np.sin(theta)
            q[HelloStretchIdx.BASE_X] = x + dx
            q[HelloStretchIdx.BASE_Y] = y + dy
        return q

    def config_open_gripper(self, q):
        q[HelloStretchIdx.GRIPPER] = self.range[HelloStretchIdx.GRIPPER][1]
        return q

    def config_close_gripper(self, q):
        q[HelloStretchIdx.GRIPPER] = self.range[HelloStretchIdx.GRIPPER][0]
        return q

    def _update_joints(self):
        """Get joint info from URDF or otherwise provide it"""
        self.joint_idx = [-1] * self.dof
        # Get the joint info we need from this
        joint_lift = self.ref.get_joint_info_by_name("joint_lift")
        self.range[:3, 0] = -float("Inf") * np.ones(3)
        self.range[:3, 1] = float("Inf") * np.ones(3)
        self.range[HelloStretchIdx.LIFT] = np.array(
            [
                joint_lift.lower_limit + self.joint_tol,
                joint_lift.upper_limit - self.joint_tol,
            ]
        )
        self.joint_idx[HelloStretchIdx.LIFT] = joint_lift.index
        joint_head_pan = self.ref.get_joint_info_by_name("joint_head_pan")
        self.range[HelloStretchIdx.HEAD_PAN] = np.array(
            [
                joint_head_pan.lower_limit + self.joint_tol,
                joint_head_pan.upper_limit - self.joint_tol,
            ]
        )
        self.joint_idx[HelloStretchIdx.HEAD_PAN] = joint_head_pan.index
        joint_head_tilt = self.ref.get_joint_info_by_name("joint_head_tilt")
        self.range[HelloStretchIdx.HEAD_TILT] = np.array(
            [joint_head_tilt.lower_limit, joint_head_tilt.upper_limit]
        )
        self.joint_idx[HelloStretchIdx.HEAD_TILT] = joint_head_tilt.index
        joint_wrist_yaw = self.ref.get_joint_info_by_name("joint_wrist_yaw")
        self.range[HelloStretchIdx.WRIST_YAW] = np.array(
            [
                joint_wrist_yaw.lower_limit + self.joint_tol,
                joint_wrist_yaw.upper_limit - self.joint_tol,
            ]
        )
        self.joint_idx[HelloStretchIdx.WRIST_YAW] = joint_wrist_yaw.index
        joint_wrist_roll = self.ref.get_joint_info_by_name("joint_wrist_roll")
        self.range[HelloStretchIdx.WRIST_ROLL] = np.array(
            [
                joint_wrist_roll.lower_limit + self.joint_tol,
                joint_wrist_roll.upper_limit - self.joint_tol,
            ]
        )
        self.joint_idx[HelloStretchIdx.WRIST_ROLL] = joint_wrist_roll.index
        joint_wrist_pitch = self.ref.get_joint_info_by_name("joint_wrist_pitch")
        self.range[HelloStretchIdx.WRIST_PITCH] = np.array(
            [
                joint_wrist_pitch.lower_limit + self.joint_tol,
                joint_wrist_pitch.upper_limit - self.joint_tol,
            ]
        )
        self.joint_idx[HelloStretchIdx.WRIST_PITCH] = joint_wrist_pitch.index

        # arm position
        # TODO: fix this so that it is not hard-coded any more
        self.range[HelloStretchIdx.ARM] = np.array([0.0, 0.75])
        self.arm_idx = []
        upper_limit = 0
        for i in range(4):
            joint = self.ref.get_joint_info_by_name("joint_arm_l%d" % i)
            self.arm_idx.append(joint.index)
            upper_limit += joint.upper_limit

        # TODO: gripper
        self.gripper_idx = []
        for i in ["right", "left"]:
            joint = self.ref.get_joint_info_by_name("joint_gripper_finger_%s" % i)
            self.gripper_idx.append(joint.index)
            print(i, joint.name, joint.lower_limit, joint.upper_limit)
            self.range[HelloStretchIdx.GRIPPER] = (
                np.array([joint.lower_limit, joint.upper_limit]) * 0.5
            )

        self._mins = self.range[:, 0]
        self._maxs = self.range[:, 1]
        self._rngs = self.range[:, 1] - self.range[:, 0]

    def get_backend(self):
        return self.backend

    def get_object(self) -> hrb.PbArticulatedObject:
        """return back-end reference to the Bullet object"""
        return self.ref

    def _set_joint_group(self, idxs, val):
        for idx in idxs:
            self.ref.set_joint_position(idx, val)

    def vanish(self):
        """get rid of the robot"""
        self.ref.set_pose([0, 0, 1000], [0, 0, 0, 1])

    def set_config(self, q):
        assert len(q) == self.dof
        x, y, theta = q[:3]
        # quaternion = pb.getQuaternionFromEuler((0, 0, theta))
        self.ref.set_pose((0, 0, self.base_height), [0, 0, 0, 1])
        # self.ref.set_pose((x, y, self.base_height), quaternion)
        self.ref.set_joint_position(0, x)
        self.ref.set_joint_position(1, y)
        self.ref.set_joint_position(2, theta)
        for idx, qq in zip(self.joint_idx, q):
            if idx < 0:
                continue
            self.ref.set_joint_position(idx, qq)
        # Finally set the arm and gripper as groups
        self._set_joint_group(self.arm_idx, q[HelloStretchIdx.ARM] / 4.0)
        self._set_joint_group(self.gripper_idx, q[HelloStretchIdx.GRIPPER])

    def plan_look_at(self, q0, xyz):
        """assume this is a relative xyz"""
        dx, dy = xyz[:2] - q0[:2]
        theta0 = q0[2]
        thetag = np.arctan2(dy, dx)
        action = np.zeros(self.dof)

        dist = np.abs(thetag - theta0)
        # Dumb check to see if we can get the rotation right
        if dist > np.pi:
            thetag -= np.pi / 2
            dist = np.abs(thetag - theta0)
        # Getting the direction right here
        dirn = 1.0 if thetag > theta0 else -1.0
        action[2] = dist * dirn

        look_action = q0.copy()
        self.update_look_ahead(look_action)

        # Compute the angle
        head_height = 1.2
        distance = np.linalg.norm([dx, dy])

        look_action[HelloStretchIdx.HEAD_TILT] = -1 * np.arctan(
            (head_height - xyz[2]) / distance
        )

        return [action, look_action]

    def interpolate(self, q0, qg, step=None, xy_tol=0.05, theta_tol=0.01):
        """interpolate from initial to final configuration. for this robot we break it up into
        four stages:
        1) rotate to point towards final location
        2) drive to final location
        3) rotate to final orientation
        4) move everything else
        """
        if step is None:
            step = self.default_step
        qi = q0.copy()
        theta0 = q0[HelloStretchIdx.BASE_THETA]
        thetag = qg[HelloStretchIdx.BASE_THETA]
        xy0 = q0[[HelloStretchIdx.BASE_X, HelloStretchIdx.BASE_Y]]
        xyg = qg[[HelloStretchIdx.BASE_X, HelloStretchIdx.BASE_Y]]
        dist = np.linalg.norm(xy0 - xyg)
        if dist > xy_tol:
            dx, dy = xyg - xy0
            theta = np.arctan2(dy, dx)
            for qi, ai in self.interpolate_angle(
                qi, theta0, theta, step[HelloStretchIdx.BASE_THETA]
            ):
                yield qi, ai
            for qi, ai in self.interpolate_xy(
                qi, xy0, dist, step[HelloStretchIdx.BASE_X]
            ):
                yield qi, ai
        else:
            theta = theta0
        # update angle
        if np.abs(thetag - theta) > theta_tol:
            for qi, ai in self.interpolate_angle(
                qi, theta, thetag, step[HelloStretchIdx.BASE_THETA]
            ):
                yield qi, ai
        # Finally interpolate the whole joint space
        for qi, ai in self.interpolate_arm(qi, qg, step):
            yield qi, ai

    def get_link_pose(self, link_name, q=None):
        if q is not None:
            self.set_config(q)
        return self.ref.get_link_pose(link_name)

    def manip_fk(self, q: np.ndarray = None) -> Tuple[np.ndarray, np.ndarray]:
        """manipulator specific forward kinematics; uses separate URDF than the full-body fk() method"""
        assert q.shape == (self.dof,)

        if "pinocchio" in self._ik_type:
            q = self._ros_pose_to_pinocchio(q)

        ee_pos, ee_quat = self.manip_ik_solver.compute_fk(q)
        return ee_pos.copy(), ee_quat.copy()

    def fk(self, q=None, as_matrix=False) -> Tuple[np.ndarray, np.ndarray]:
        """forward kinematics"""
        pose = self.get_link_pose(self.ee_link_name, q)
        if as_matrix:
            return to_matrix(*pose)
        return pose

    def update_head(self, qi: np.ndarray, look_at) -> np.ndarray:
        """move head based on look_at and return the joint-state"""
        qi[HelloStretchIdx.HEAD_PAN] = look_at[0]
        qi[HelloStretchIdx.HEAD_TILT] = look_at[1]
        return qi

    def update_gripper(self, qi, open=True):
        """update target state for gripper"""
        if open:
            qi[HelloStretchIdx.GRIPPER] = STRETCH_GRIPPER_OPEN
        else:
            qi[HelloStretchIdx.GRIPPER] = STRETCH_GRIPPER_CLOSE
        return qi

    def interpolate_xy(self, qi, xy0, dist, step=0.1):
        """just move forward with step to target distance"""
        # create a trajectory here
        x, y = xy0
        theta = qi[HelloStretchIdx.BASE_THETA]
        while dist > 0:
            qi = self.update_head(qi.copy(), self.look_front)
            ai = np.zeros(self.dof)
            if dist > step:
                dx = step
            else:
                dx = dist
            dist -= dx
            x += np.cos(theta) * dx
            y += np.sin(theta) * dx
            # x += np.sin(theta) * dx
            # y += np.cos(theta) * dx
            qi[HelloStretchIdx.BASE_X] = x
            qi[HelloStretchIdx.BASE_Y] = y
            ai[0] = dx
            yield qi, ai

    def _to_ik_format(self, q):
        qi = np.zeros(self.ik_solver.get_num_joints())
        qi[0] = q[HelloStretchIdx.BASE_X]
        qi[1] = q[HelloStretchIdx.BASE_Y]
        qi[2] = q[HelloStretchIdx.BASE_THETA]
        qi[3] = q[HelloStretchIdx.LIFT]
        # Next 4 are all arm joints
        arm_ext = q[HelloStretchIdx.ARM] / 4.0
        qi[4] = arm_ext
        qi[5] = arm_ext
        qi[6] = arm_ext
        qi[7] = arm_ext
        # Wrist joints
        qi[8] = q[HelloStretchIdx.WRIST_YAW]
        qi[9] = q[HelloStretchIdx.WRIST_PITCH]
        qi[10] = q[HelloStretchIdx.WRIST_ROLL]
        return qi

    def _to_manip_format(self, q):
        qi = np.zeros(self._manip_dof)
        qi[0] = q[HelloStretchIdx.BASE_X]
        qi[1] = q[HelloStretchIdx.LIFT]
        # Next 4 are all arm joints
        arm_ext = q[HelloStretchIdx.ARM] / 4.0
        qi[2] = arm_ext
        qi[3] = arm_ext
        qi[4] = arm_ext
        qi[5] = arm_ext
        # Wrist joints
        qi[6] = q[HelloStretchIdx.WRIST_YAW]
        qi[7] = q[HelloStretchIdx.WRIST_PITCH]
        qi[8] = q[HelloStretchIdx.WRIST_ROLL]
        return qi

    def _to_plan_format(self, q):
        qi = np.zeros(self.dof)
        qi[HelloStretchIdx.BASE_X] = q[0]
        qi[HelloStretchIdx.BASE_Y] = q[1]
        qi[HelloStretchIdx.BASE_THETA] = q[2]
        qi[HelloStretchIdx.LIFT] = q[3]
        # Arm is sum of the next four joints
        qi[HelloStretchIdx.ARM] = q[4] + q[5] + q[6] + q[7]
        qi[HelloStretchIdx.WRIST_YAW] = q[8]
        qi[HelloStretchIdx.WRIST_PITCH] = q[9]
        qi[HelloStretchIdx.WRIST_ROLL] = q[10]
        return qi

    def _from_manip_format(self, q_raw, q_init):
        # combine arm telescoping joints
        # This is sort of an action representation
        # Compute the actual robot conmfiguration
        q = q_init.copy()
        # Get the theta - we can then convert this over to see where the robot will end up
        q[HelloStretchIdx.BASE_X] = q_raw[0]
        # q[HelloStretchIdx.BASE_Y] += 0
        # No change to theta
        q[HelloStretchIdx.LIFT] = q_raw[1]
        q[HelloStretchIdx.ARM] = np.sum(q_raw[2:6])
        q[HelloStretchIdx.WRIST_ROLL] = q_raw[8]
        q[HelloStretchIdx.WRIST_PITCH] = q_raw[7]
        q[HelloStretchIdx.WRIST_YAW] = q_raw[6]
        return q

    def _pinocchio_pose_to_ros(self, joint_angles):
        q = np.zeros(11)
        q[HelloStretchIdx.BASE_X] = joint_angles[0]
        q[HelloStretchIdx.LIFT] = joint_angles[1]
        q[HelloStretchIdx.ARM] = (
            joint_angles[2] + joint_angles[3] + joint_angles[4] + joint_angles[5]
        )
        q[HelloStretchIdx.WRIST_YAW] = joint_angles[6]
        q[HelloStretchIdx.WRIST_PITCH] = joint_angles[7]
        q[HelloStretchIdx.WRIST_ROLL] = joint_angles[8]
        return q

    def _ros_pose_to_pinocchio(self, joint_angles):
        """utility to convert Stretch joint angle output to pinocchio joint pose format"""
        # TODO: following is hardcoded to follow new joint-state schema introduced in
        #       StretchManipulationClient. Make this an official mapping and preserve somewhere
        pin_compatible_joints = np.zeros(9)
        pin_compatible_joints[0] = joint_angles[0]
        pin_compatible_joints[1] = joint_angles[1]
        pin_compatible_joints[2] = pin_compatible_joints[3] = pin_compatible_joints[
            4
        ] = pin_compatible_joints[5] = (joint_angles[2] / 4)
        pin_compatible_joints[6] = joint_angles[3]
        pin_compatible_joints[7] = joint_angles[4]
        pin_compatible_joints[8] = joint_angles[5]
        return pin_compatible_joints

    def ik(self, pose, q0):
        pos, rot = pose
        se3 = pb.getMatrixFromQuaternion(rot)
        pose = np.eye(4)
        pose[:3, :3] = np.array(se3).reshape(3, 3)
        x, y, z = pos
        pose[:3, 3] = np.array([x, y, z - self.base_height])
        q, success, debug_info = self.ik_solver.compute_ik(pose, self._to_ik_format(q0))
        if q is not None and success:
            return self._to_plan_format(q)
        else:
            return None

    def manip_ik(
        self,
        pose_query,
        q0=None,
        relative: bool = True,
        update_pb: bool = True,
        num_attempts: int = 1,
        verbose: bool = False,
    ):
        """IK in manipulation mode. Takes in a 4x4 pose_query matrix in se(3) and initial
        configuration of the robot.

        By default move relative. easier that way.
        """

        # TODO: the following does nothing as it is not an in-place change; the result needs to be stored
        if q0 is not None:
            default_q = self._to_manip_format(
                q0
            )  # FIXME: this default_q will raise error when passed to PIN
        else:
            # q0 = STRETCH_HOME_Q
            default_q = STRETCH_HOME_Q
        # Perform IK
        # These should be relative to the robot's base
        if relative:
            pos, quat = pose_query
        else:
            # We need to compute this relative to the robot...
            # So how do we do that?
            # This logic currently in local hello robot client
            raise NotImplementedError()

<<<<<<< HEAD
        # TODO: simplify the following by performing ik-type specific conversions out of this method
        if self._ik_type == "pybullet":
            _q = self.manip_ik_solver.compute_ik(
                pos,
                quat,
                default_q,
                num_attempts=num_attempts,
                verbose=verbose,
            )
            if _q is None:
                return None
            q = self._from_manip_format(_q, q0)
        elif self._ik_type == "pinocchio":
            _q = self.manip_ik_solver.compute_ik(
                pos, quat, self._ros_pose_to_pinocchio(q0)
            )
            if _q is None:
                return None
            _q = _q[0]
            q = self._pinocchio_pose_to_ros(_q)
        self.set_config(q)
        return q
=======
        q, success, debug_info = self.manip_ik_solver.compute_ik(
            pos, quat, q0, num_attempts=num_attempts, verbose=verbose
        )

        if q is not None:
            q = self._from_manip_format(q, default_q)
            self.set_config(q)

        return q, success, debug_info
>>>>>>> 0e9371bf

    def get_ee_pose(self, q=None):
        if q is not None:
            self.set_config(q)
        return self.ref.get_link_pose(self._grasp_frame)

    def update_look_front(self, q):
        """look in front so we can see the floor"""
        return self.update_head(q, self.look_front)

    def update_look_ahead(self, q):
        """look straight ahead; cannot see terrain"""
        return self.update_head(q, self.look_ahead)

    def update_look_at_ee(self, q):
        """turn and look at ee area"""
        return self.update_head(q, self.look_at_ee)

    def interpolate_angle(self, qi, theta0, thetag, step=0.1):
        """just rotate to target angle"""
        if theta0 > thetag:
            thetag2 = thetag + 2 * np.pi
        else:
            thetag2 = thetag - 2 * np.pi
        dist1 = np.abs(thetag - theta0)
        dist2 = np.abs(thetag2 - theta0)
        # TODO remove debug code
        # print("....", qi)
        print("interp from", theta0, "to", thetag, "or maybe", thetag2)
        # print("dists =", dist1, dist2)
        if dist2 < dist1:
            dist = dist2
            thetag = thetag2
        else:
            dist = dist1
        # Dumb check to see if we can get the rotation right
        # if dist > np.pi:
        #    thetag -= np.pi/2
        #    dist = np.abs(thetag - theta0)
        # TODO remove debug code
        # print(" > interp from", theta0, "to", thetag)
        # Getting the direction right here
        dirn = 1.0 if thetag > theta0 else -1.0
        while dist > 0:
            qi = qi.copy()
            ai = np.zeros(self.dof)
            # TODO: we should handle look differently
            # qi = self.update_head(qi, self.look_front)
            if dist > step:
                dtheta = step
            else:
                dtheta = dist
            dist -= dtheta
            ai[2] = dirn * dtheta
            qi[HelloStretchIdx.BASE_THETA] += dirn * dtheta
            yield qi, ai

    def interpolate_arm(self, q0, qg, step=None):
        if step is None:
            step = self.default_step
        qi = q0
        while np.any(np.abs(qi - qg) > self.default_tols):
            qi = qi.copy()
            ai = qi.copy()
            ai[:3] = np.zeros(3)  # action does not move the base
            # TODO: we should handle look differently
            qi = self.update_head(qi.copy(), self.look_at_ee)
            dq = qg - qi
            dq = np.clip(dq, -1 * step, step)
            qi += dq
            qi = self.update_head(qi, self.look_at_ee)
            yield qi, ai

    def is_colliding(self, other):
        return self.ref.is_colliding(other)

    def extend_arm_to(self, q, arm):
        """
        Extend the arm by a certain amound
        Move the base as well to compensate.

        This is purely a helper function to make sure that we can find poses at which we can
        extend the arm in order to grasp.
        """
        a0 = q[HelloStretchIdx.ARM]
        a1 = arm
        q = q.copy()
        q[HelloStretchIdx.ARM] = a1
        theta = q[HelloStretchIdx.BASE_THETA] + np.pi / 2
        da = a1 - a0
        dx, dy = da * np.cos(theta), da * np.sin(theta)
        q[HelloStretchIdx.BASE_X] += dx
        q[HelloStretchIdx.BASE_Y] += dy
        return q

    def validate(self, q=None, ignored=[], distance=0.0, verbose=False):
        """
        Check collisions against different obstacles
        q = configuration to test
        ignored = other objects to NOT check against
        """
        self.set_config(q)
        # Check robot height
        if q[HelloStretchIdx.LIFT] >= 1.0:
            return False
        # Check links against obstacles
        for name, obj in self.backend.objects.items():
            if obj.id == self.ref.id:
                continue
            elif obj.id in ignored:
                continue
            elif self.ref.is_colliding(obj, distance=distance):
                if verbose:
                    print("colliding with", name)
                return False
        return True


if __name__ == "__main__":
    robot = HelloStretchKinematics()
    q0 = STRETCH_HOME_Q.copy()
    q1 = STRETCH_HOME_Q.copy()
    q0[2] = -1.18
    q1[2] = -1.1
    for state, action in robot.interpolate_angle(q0, q0[2], q1[2]):
        print(action)<|MERGE_RESOLUTION|>--- conflicted
+++ resolved
@@ -707,30 +707,6 @@
             # This logic currently in local hello robot client
             raise NotImplementedError()
 
-<<<<<<< HEAD
-        # TODO: simplify the following by performing ik-type specific conversions out of this method
-        if self._ik_type == "pybullet":
-            _q = self.manip_ik_solver.compute_ik(
-                pos,
-                quat,
-                default_q,
-                num_attempts=num_attempts,
-                verbose=verbose,
-            )
-            if _q is None:
-                return None
-            q = self._from_manip_format(_q, q0)
-        elif self._ik_type == "pinocchio":
-            _q = self.manip_ik_solver.compute_ik(
-                pos, quat, self._ros_pose_to_pinocchio(q0)
-            )
-            if _q is None:
-                return None
-            _q = _q[0]
-            q = self._pinocchio_pose_to_ros(_q)
-        self.set_config(q)
-        return q
-=======
         q, success, debug_info = self.manip_ik_solver.compute_ik(
             pos, quat, q0, num_attempts=num_attempts, verbose=verbose
         )
@@ -740,7 +716,6 @@
             self.set_config(q)
 
         return q, success, debug_info
->>>>>>> 0e9371bf
 
     def get_ee_pose(self, q=None):
         if q is not None:
