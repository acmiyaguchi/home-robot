# Copyright (c) Meta Platforms, Inc. and affiliates.
#
# This source code is licensed under the MIT license found in the
# LICENSE file in the root directory of this source tree.
from typing import Tuple

import numpy as np
import pytorch3d.transforms as pt
import skimage.morphology
import torch
import torch.nn as nn
from torch import IntTensor, Tensor
from torch.nn import functional as F

import home_robot.mapping.map_utils as mu
import home_robot.utils.depth as du
import home_robot.utils.pose as pu
import home_robot.utils.rotation as ru
from home_robot.mapping.semantic.constants import MapConstants as MC


class Categorical2DSemanticMapModule(nn.Module):
    """
    This class is responsible for updating a dense 2D semantic map with one channel
    per object category, the local and global maps and poses, and generating
    map features — it is a stateless PyTorch module with no trainable parameters.

    Map proposed in:
    Object Goal Navigation using Goal-Oriented Semantic Exploration
    https://arxiv.org/pdf/2007.00643.pdf
    https://github.com/devendrachaplot/Object-Goal-Navigation
    """

    # If true, display point cloud visualizations using Open3d
    debug_mode = False
    min_obs_height_cm = 10

    def __init__(
        self,
        frame_height: int,
        frame_width: int,
        camera_height: int,
        hfov: int,
        num_sem_categories: int,
        map_size_cm: int,
        map_resolution: int,
        vision_range: int,
        global_downscaling: int,
        du_scale: int,
        cat_pred_threshold: float,
        exp_pred_threshold: float,
        map_pred_threshold: float,
        min_depth: float = 0.5,
        max_depth: float = 3.5,
    ):
        """
        Arguments:
            frame_height: first-person frame height
            frame_width: first-person frame width
            camera_height: camera sensor height (in metres)
            hfov: horizontal field of view (in degrees)
            num_sem_categories: number of semantic segmentation categories
            map_size_cm: global map size (in centimetres)
            map_resolution: size of map bins (in centimeters)
            vision_range: diameter of the circular region of the local map
             that is visible by the agent located in its center (unit is
             the number of local map cells)
            global_downscaling: ratio of global over local map
            du_scale: frame downscaling before projecting to point cloud
            cat_pred_threshold: number of depth points to be in bin to
             classify it as a certain semantic category
            exp_pred_threshold: number of depth points to be in bin to
             consider it as explored
            map_pred_threshold: number of depth points to be in bin to
             consider it as obstacle
        """
        super().__init__()

        self.screen_h = frame_height
        self.screen_w = frame_width
        self.camera_matrix = du.get_camera_matrix(self.screen_w, self.screen_h, hfov)
        self.num_sem_categories = num_sem_categories

        self.map_size_parameters = mu.MapSizeParameters(
            map_resolution, map_size_cm, global_downscaling
        )
        self.resolution = map_resolution
        self.global_map_size_cm = map_size_cm
        self.global_downscaling = global_downscaling
        self.local_map_size_cm = self.global_map_size_cm // self.global_downscaling
        self.global_map_size = self.global_map_size_cm // self.resolution
        self.local_map_size = self.local_map_size_cm // self.resolution
        self.xy_resolution = self.z_resolution = map_resolution
        self.vision_range = vision_range
        self.du_scale = du_scale
        self.cat_pred_threshold = cat_pred_threshold
        self.exp_pred_threshold = exp_pred_threshold
        self.map_pred_threshold = map_pred_threshold

        self.max_depth = max_depth * 100.0
        self.min_depth = min_depth * 100.0
        self.agent_height = camera_height * 100.0
        self.max_voxel_height = int(360 / self.z_resolution)
        self.min_voxel_height = int(-40 / self.z_resolution)
        self.min_mapped_height = int(
            self.min_obs_height_cm / self.z_resolution - self.min_voxel_height
        )
        self.max_mapped_height = int(
            (self.agent_height + 1) / self.z_resolution - self.min_voxel_height
        )
        self.shift_loc = [self.vision_range * self.xy_resolution // 2, 0, np.pi / 2.0]

    @torch.no_grad()
    def forward(
        self,
        seq_obs: Tensor,
        seq_pose_delta: Tensor,
        seq_dones: Tensor,
        seq_update_global: Tensor,
        seq_camera_poses: Tensor,
        init_local_map: Tensor,
        init_global_map: Tensor,
        init_local_pose: Tensor,
        init_global_pose: Tensor,
        init_lmb: Tensor,
        init_origins: Tensor,
    ) -> Tuple[Tensor, Tensor, Tensor, Tensor, Tensor, IntTensor, Tensor]:
        """Update maps and poses with a sequence of observations and generate map
        features at each time step.

        Arguments:
            seq_obs: sequence of frames containing (RGB, depth, segmentation)
             of shape (batch_size, sequence_length, 3 + 1 + num_sem_categories,
             frame_height, frame_width)
            seq_pose_delta: sequence of delta in pose since last frame of shape
             (batch_size, sequence_length, 3)
            seq_dones: sequence of (batch_size, sequence_length) binary flags
             that indicate episode restarts
            seq_update_global: sequence of (batch_size, sequence_length) binary
             flags that indicate whether to update the global map and pose
            seq_camera_poses: sequence of (batch_size, 4, 4) extrinsic camera
             matrices
            init_local_map: initial local map before any updates of shape
             (batch_size, MC.NON_SEM_CHANNELS + num_sem_categories, M, M)
            init_global_map: initial global map before any updates of shape
             (batch_size, MC.NON_SEM_CHANNELS + num_sem_categories, M * ds, M * ds)
            init_local_pose: initial local pose before any updates of shape
             (batch_size, 3)
            init_global_pose: initial global pose before any updates of shape
             (batch_size, 3)
            init_lmb: initial local map boundaries of shape (batch_size, 4)
            init_origins: initial local map origins of shape (batch_size, 3)

        Returns:
            seq_map_features: sequence of semantic map features of shape
             (batch_size, sequence_length, 2 * MC.NON_SEM_CHANNELS + num_sem_categories, M, M)
            final_local_map: final local map after all updates of shape
             (batch_size, MC.NON_SEM_CHANNELS + num_sem_categories, M, M)
            final_global_map: final global map after all updates of shape
             (batch_size, MC.NON_SEM_CHANNELS + num_sem_categories, M * ds, M * ds)
            seq_local_pose: sequence of local poses of shape
             (batch_size, sequence_length, 3)
            seq_global_pose: sequence of global poses of shape
             (batch_size, sequence_length, 3)
            seq_lmb: sequence of local map boundaries of shape
             (batch_size, sequence_length, 4)
            seq_origins: sequence of local map origins of shape
             (batch_size, sequence_length, 3)
        """
        batch_size, sequence_length = seq_obs.shape[:2]
        device, dtype = seq_obs.device, seq_obs.dtype

        map_features_channels = 2 * MC.NON_SEM_CHANNELS + self.num_sem_categories
        seq_map_features = torch.zeros(
            batch_size,
            sequence_length,
            map_features_channels,
            self.local_map_size,
            self.local_map_size,
            device=device,
            dtype=dtype,
        )
        seq_local_pose = torch.zeros(batch_size, sequence_length, 3, device=device)
        seq_global_pose = torch.zeros(batch_size, sequence_length, 3, device=device)
        seq_lmb = torch.zeros(
            batch_size, sequence_length, 4, device=device, dtype=torch.int32
        )
        seq_origins = torch.zeros(batch_size, sequence_length, 3, device=device)

        local_map, local_pose = init_local_map.clone(), init_local_pose.clone()
        global_map, global_pose = init_global_map.clone(), init_global_pose.clone()
        lmb, origins = init_lmb.clone(), init_origins.clone()
        for t in range(sequence_length):
            # Reset map and pose for episodes done at time step t
            for e in range(batch_size):
                if seq_dones[e, t]:
                    mu.init_map_and_pose_for_env(
                        e,
                        local_map,
                        global_map,
                        local_pose,
                        global_pose,
                        lmb,
                        origins,
                        self.map_size_parameters,
                    )

            local_map, local_pose = self._update_local_map_and_pose(
                seq_obs[:, t],
                seq_pose_delta[:, t],
                local_map,
                local_pose,
                seq_camera_poses,
            )

            for e in range(batch_size):
                if seq_update_global[e, t]:
                    self._update_global_map_and_pose_for_env(
                        e, local_map, global_map, local_pose, global_pose, lmb, origins
                    )

            seq_local_pose[:, t] = local_pose
            seq_global_pose[:, t] = global_pose
            seq_lmb[:, t] = lmb
            seq_origins[:, t] = origins
            seq_map_features[:, t] = self._get_map_features(local_map, global_map)

        return (
            seq_map_features,
            local_map,
            global_map,
            seq_local_pose,
            seq_global_pose,
            seq_lmb,
            seq_origins,
        )

    def _update_local_map_and_pose(
        self,
        obs: Tensor,
        pose_delta: Tensor,
        prev_map: Tensor,
        prev_pose: Tensor,
        camera_pose: Tensor,
    ) -> Tuple[Tensor, Tensor]:
        """Update local map and sensor pose given a new observation using parameter-free
        differentiable projective geometry.

        Args:
            obs: current frame containing (rgb, depth, segmentation) of shape
             (batch_size, 3 + 1 + num_sem_categories, frame_height, frame_width)
            pose_delta: delta in pose since last frame of shape (batch_size, 3)
            prev_map: previous local map of shape
             (batch_size, MC.NON_SEM_CHANNELS + num_sem_categories, M, M)
            prev_pose: previous pose of shape (batch_size, 3)
            camera_pose: current camera poseof shape (batch_size, 4, 4)

        Returns:
            current_map: current local map updated with current observation
             and location of shape (batch_size, MC.NON_SEM_CHANNELS + num_sem_categories, M, M)
            current_pose: current pose updated with pose delta of shape (batch_size, 3)
        """
        batch_size, obs_channels, h, w = obs.size()
        device, dtype = obs.device, obs.dtype
        if camera_pose is not None:
<<<<<<< HEAD
            tilt = pt.matrix_to_euler_angles(camera_pose[:, :3, :3], convention="ZYX")[
                :, 1
            ]
        else:
            tilt = 0
=======
            # TODO: make consistent between sim and real
            # hab_angles = pt.matrix_to_euler_angles(camera_pose[:, :3, :3], convention="YZX")
            angles = pt.matrix_to_euler_angles(camera_pose[:, :3, :3], convention="ZYX")
            # For habitat - pull x angle
            # tilt = angles[:, -1]
            # For real robot
            tilt = angles[:, 1]

            # Get the agent pose
            # hab_agent_height = camera_pose[:, 1, 3] * 100
            agent_pos = camera_pose[:, :3, 3] * 100
            agent_height = agent_pos[:, 2]
        else:
            tilt = torch.zeros(batch_size)
            agent_height = self.agent_height

>>>>>>> 78817a7e
        depth = obs[:, 3, :, :].float()
        depth[depth > self.max_depth] = 0
        point_cloud_t = du.get_point_cloud_from_z_t(
            depth, self.camera_matrix, device, scale=self.du_scale
        )
        if camera_pose is not None:
            agent_height = camera_pose[:, 2, 3] * 100
        else:
            agent_height = self.agent_height

<<<<<<< HEAD
        agent_view_t = du.transform_camera_view_t(
=======
        if self.debug_mode:
            from home_robot.utils.point_cloud import show_point_cloud

            rgb = obs[:, :3, :: self.du_scale, :: self.du_scale].permute(0, 2, 3, 1)
            xyz = point_cloud_t[0].reshape(-1, 3)
            rgb = rgb[0].reshape(-1, 3)
            print("-> Showing point cloud in camera coords")
            show_point_cloud(
                (xyz / 100.0).numpy(), (rgb / 255.0).numpy(), orig=np.zeros(3)
            )

        point_cloud_base_coords = du.transform_camera_view_t(
>>>>>>> 78817a7e
            point_cloud_t, agent_height, torch.rad2deg(tilt).numpy(), device
        )

        # Show the point cloud in base coordinates for debugging
        if self.debug_mode:
            print()
            print("------------------------------")
            print("agent angles =", angles)
            print("agent tilt   =", tilt)
            print("agent height =", agent_height, "preset =", self.agent_height)
            xyz = point_cloud_base_coords[0].reshape(-1, 3)
            print("-> Showing point cloud in base coords")
            show_point_cloud(
                (xyz / 100.0).numpy(), (rgb / 255.0).numpy(), orig=np.zeros(3)
            )

        point_cloud_map_coords = du.transform_pose_t(
            point_cloud_base_coords, self.shift_loc, device
        )

        if self.debug_mode:
            xyz = point_cloud_base_coords[0].reshape(-1, 3)
            print("-> Showing point cloud in map coords")
            show_point_cloud(
                (xyz / 100.0).numpy(), (rgb / 255.0).numpy(), orig=np.zeros(3)
            )

        voxel_channels = 1 + self.num_sem_categories

        init_grid = torch.zeros(
            batch_size,
            voxel_channels,
            self.vision_range,
            self.vision_range,
            self.max_voxel_height - self.min_voxel_height,
            device=device,
            dtype=torch.float32,
        )
        feat = torch.ones(
            batch_size,
            voxel_channels,
            self.screen_h // self.du_scale * self.screen_w // self.du_scale,
            device=device,
            dtype=torch.float32,
        )
        feat[:, 1:, :] = nn.AvgPool2d(self.du_scale)(obs[:, 4:, :, :]).view(
            batch_size, obs_channels - 4, h // self.du_scale * w // self.du_scale
        )

        XYZ_cm_std = point_cloud_map_coords.float()
        XYZ_cm_std[..., :2] = XYZ_cm_std[..., :2] / self.xy_resolution
        XYZ_cm_std[..., :2] = (
            (XYZ_cm_std[..., :2] - self.vision_range // 2.0) / self.vision_range * 2.0
        )
        XYZ_cm_std[..., 2] = XYZ_cm_std[..., 2] / self.z_resolution
        XYZ_cm_std[..., 2] = (
            (
                XYZ_cm_std[..., 2]
                - (self.max_voxel_height + self.min_voxel_height) // 2.0
            )
            / (self.max_voxel_height - self.min_voxel_height)
            * 2.0
        )
        XYZ_cm_std = XYZ_cm_std.permute(0, 3, 1, 2)
        XYZ_cm_std = XYZ_cm_std.view(
            XYZ_cm_std.shape[0],
            XYZ_cm_std.shape[1],
            XYZ_cm_std.shape[2] * XYZ_cm_std.shape[3],
        )

        voxels = du.splat_feat_nd(init_grid, feat, XYZ_cm_std).transpose(2, 3)

        agent_height_proj = voxels[
            ..., self.min_mapped_height : self.max_mapped_height
        ].sum(4)
        all_height_proj = voxels.sum(4)

        fp_map_pred = agent_height_proj[:, 0:1, :, :]
        fp_exp_pred = all_height_proj[:, 0:1, :, :]
        fp_map_pred = fp_map_pred / self.map_pred_threshold
        fp_exp_pred = fp_exp_pred / self.exp_pred_threshold

        agent_view = torch.zeros(
            batch_size,
            MC.NON_SEM_CHANNELS + self.num_sem_categories,
            self.local_map_size_cm // self.xy_resolution,
            self.local_map_size_cm // self.xy_resolution,
            device=device,
            dtype=dtype,
        )

        x1 = self.local_map_size_cm // (self.xy_resolution * 2) - self.vision_range // 2
        x2 = x1 + self.vision_range
        y1 = self.local_map_size_cm // (self.xy_resolution * 2)
        y2 = y1 + self.vision_range
        agent_view[:, MC.OBSTACLE_MAP : MC.OBSTACLE_MAP + 1, y1:y2, x1:x2] = fp_map_pred
        agent_view[:, MC.EXPLORED_MAP : MC.EXPLORED_MAP + 1, y1:y2, x1:x2] = fp_exp_pred
        agent_view[
            :,
            MC.NON_SEM_CHANNELS : MC.NON_SEM_CHANNELS + self.num_sem_categories,
            y1:y2,
            x1:x2,
        ] = (
            all_height_proj[:, 1 : 1 + self.num_sem_categories]
            / self.cat_pred_threshold
        )

        current_pose = pu.get_new_pose_batch(prev_pose.clone(), pose_delta)
        st_pose = current_pose.clone().detach()

        st_pose[:, :2] = -(
            (
                st_pose[:, :2] * 100.0 / self.xy_resolution
                - self.local_map_size_cm // (self.xy_resolution * 2)
            )
            / (self.local_map_size_cm // (self.xy_resolution * 2))
        )
        st_pose[:, 2] = 90.0 - (st_pose[:, 2])

        rot_mat, trans_mat = ru.get_grid(st_pose, agent_view.size(), dtype)
        rotated = F.grid_sample(agent_view, rot_mat, align_corners=True)
        translated = F.grid_sample(rotated, trans_mat, align_corners=True)

        # Clamp to [0, 1] after transform agent view to map coordinates
        translated = torch.clamp(translated, min=0.0, max=1.0)
        maps = torch.cat((prev_map.unsqueeze(1), translated.unsqueeze(1)), 1)
        current_map, _ = torch.max(
            maps[:, :, : MC.NON_SEM_CHANNELS + self.num_sem_categories], 1
        )

        # Reset current location
        current_map[:, MC.CURRENT_LOCATION, :, :].fill_(0.0)
        curr_loc = current_pose[:, :2]
        curr_loc = (curr_loc * 100.0 / self.xy_resolution).int()
        for e in range(batch_size):
            x, y = curr_loc[e]
            current_map[
                e,
                MC.CURRENT_LOCATION : MC.CURRENT_LOCATION + 2,
                y - 2 : y + 3,
                x - 2 : x + 3,
            ].fill_(1.0)

            # Set a disk around the agent to explored
            try:
                radius = 10
                explored_disk = torch.from_numpy(skimage.morphology.disk(radius))
                current_map[
                    e,
                    MC.EXPLORED_MAP,
                    y - radius : y + radius + 1,
                    x - radius : x + radius + 1,
                ][explored_disk == 1] = 1
                # Record the region the agent has been close to using a disc of 1m centered at the agent
                radius = 100 // self.resolution
                been_close_disk = torch.from_numpy(skimage.morphology.disk(radius))
                current_map[
                    e,
                    MC.BEEN_CLOSE_MAP,
                    y - radius : y + radius + 1,
                    x - radius : x + radius + 1,
                ][been_close_disk == 1] = 1
            except IndexError:
                pass

        return current_map, current_pose

    def _update_global_map_and_pose_for_env(
        self,
        e: int,
        local_map: Tensor,
        global_map: Tensor,
        local_pose: Tensor,
        global_pose: Tensor,
        lmb: Tensor,
        origins: Tensor,
    ):
        """Update global map and pose and re-center local map and pose for a
        particular environment.
        """
        global_map[e, :, lmb[e, 0] : lmb[e, 1], lmb[e, 2] : lmb[e, 3]] = local_map[e]
        global_pose[e] = local_pose[e] + origins[e]
        mu.recenter_local_map_and_pose_for_env(
            e,
            local_map,
            global_map,
            local_pose,
            global_pose,
            lmb,
            origins,
            self.map_size_parameters,
        )

    def _get_map_features(self, local_map: Tensor, global_map: Tensor) -> Tensor:
        """Get global and local map features.

        Arguments:
            local_map: local map of shape
             (batch_size, MC.NON_SEM_CHANNELS + num_sem_categories, M, M)
            global_map: global map of shape
             (batch_size, MC.NON_SEM_CHANNELS + num_sem_categories, M * ds, M * ds)

        Returns:
            map_features: semantic map features of shape
             (batch_size, 2 * MC.NON_SEM_CHANNELS + num_sem_categories, M, M)
        """
        map_features_channels = 2 * MC.NON_SEM_CHANNELS + self.num_sem_categories

        map_features = torch.zeros(
            local_map.size(0),
            map_features_channels,
            self.local_map_size,
            self.local_map_size,
            device=local_map.device,
            dtype=local_map.dtype,
        )

        # Local obstacles, explored area, and current and past position
        map_features[:, 0 : MC.NON_SEM_CHANNELS, :, :] = local_map[
            :, 0 : MC.NON_SEM_CHANNELS, :, :
        ]
        # Global obstacles, explored area, and current and past position
        map_features[
            :, MC.NON_SEM_CHANNELS : 2 * MC.NON_SEM_CHANNELS, :, :
        ] = nn.MaxPool2d(self.global_downscaling)(
            global_map[:, 0 : MC.NON_SEM_CHANNELS, :, :]
        )
        # Local semantic categories
        map_features[:, 2 * MC.NON_SEM_CHANNELS :, :, :] = local_map[
            :, MC.NON_SEM_CHANNELS :, :, :
        ]

        return map_features.detach()<|MERGE_RESOLUTION|>--- conflicted
+++ resolved
@@ -263,13 +263,6 @@
         batch_size, obs_channels, h, w = obs.size()
         device, dtype = obs.device, obs.dtype
         if camera_pose is not None:
-<<<<<<< HEAD
-            tilt = pt.matrix_to_euler_angles(camera_pose[:, :3, :3], convention="ZYX")[
-                :, 1
-            ]
-        else:
-            tilt = 0
-=======
             # TODO: make consistent between sim and real
             # hab_angles = pt.matrix_to_euler_angles(camera_pose[:, :3, :3], convention="YZX")
             angles = pt.matrix_to_euler_angles(camera_pose[:, :3, :3], convention="ZYX")
@@ -286,20 +279,12 @@
             tilt = torch.zeros(batch_size)
             agent_height = self.agent_height
 
->>>>>>> 78817a7e
         depth = obs[:, 3, :, :].float()
         depth[depth > self.max_depth] = 0
         point_cloud_t = du.get_point_cloud_from_z_t(
             depth, self.camera_matrix, device, scale=self.du_scale
         )
-        if camera_pose is not None:
-            agent_height = camera_pose[:, 2, 3] * 100
-        else:
-            agent_height = self.agent_height
-
-<<<<<<< HEAD
-        agent_view_t = du.transform_camera_view_t(
-=======
+
         if self.debug_mode:
             from home_robot.utils.point_cloud import show_point_cloud
 
@@ -312,7 +297,6 @@
             )
 
         point_cloud_base_coords = du.transform_camera_view_t(
->>>>>>> 78817a7e
             point_cloud_t, agent_height, torch.rad2deg(tilt).numpy(), device
         )
 
