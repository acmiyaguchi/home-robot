--- conflicted
+++ resolved
@@ -264,12 +264,9 @@
                 local_map,
                 local_pose,
                 seq_camera_poses,
-<<<<<<< HEAD
                 seq_obstacle_locations[:, t],
                 seq_free_locations[:, t],
-=======
                 blacklist_target,
->>>>>>> 05b47508
             )
             for e in range(batch_size):
                 if seq_update_global[e, t]:
@@ -385,12 +382,9 @@
         prev_map: Tensor,
         prev_pose: Tensor,
         camera_pose: Tensor,
-<<<<<<< HEAD
         obstacle_locations: Tensor,
         free_locations: Tensor,
-=======
         blacklist_target: bool = False,
->>>>>>> 05b47508
         debug: bool = False,
     ) -> Tuple[Tensor, Tensor]:
         """Update local map and sensor pose given a new observation using parameter-free
