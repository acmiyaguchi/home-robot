--- conflicted
+++ resolved
@@ -1,55 +1,5 @@
-<<<<<<< HEAD
-import sys
-from pathlib import Path
-from subprocess import Popen
-
-import habitat
-import pytest
-from habitat.config.default import Config
-
-from home_robot.core.abstract_agent import Agent
-from home_robot.core.interfaces import DiscreteNavigationAction, Observations
-from home_robot_sim.env.habitat_objectnav_env.habitat_objectnav_env import (
-    HabitatObjectNavEnv,
-)
-
-sys.path.insert(
-    0,
-    str(Path(__file__).resolve().parent.parent.parent / "example/habitat_objectnav"),
-)
-
-CONFIG_DIR = str(Path(__file__).resolve().parent / "configs")
-TEST_NUM_STEPS = 3
-
-
-class DummyTestAgent(Agent):
-    def reset(self):
-        pass
-
-    def act(self, obs):
-        assert type(obs) is Observations
-        return DiscreteNavigationAction.MOVE_FORWARD, {}
-
-
-def test_objectnav_env():
-    config = Config()
-    config.merge_from_file(f"{CONFIG_DIR}/test_agent.yaml")
-    task_config = Config()
-    task_config.merge_from_other_cfg(habitat.config.default._C)
-    task_config.merge_from_file(f"{CONFIG_DIR}/test_task.yaml")
-    config.TASK_CONFIG = task_config
-    config.freeze()
-
-    # Initialize agent & env
-    agent = DummyTestAgent()
-    env = HabitatObjectNavEnv(habitat.Env(config=config.TASK_CONFIG), config=config)
-
-    agent.reset()
-    env.reset()
-=======
 import pytest
 
->>>>>>> 640d4685
 
 def test_ovmm_env():
     """TODO: Test a habitat agent that takes random actions for performing the OVMM task"""
